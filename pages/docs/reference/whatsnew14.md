--- conflicted
+++ resolved
@@ -820,44 +820,6 @@
 ```
 </div>
 
-<<<<<<< HEAD
-
-## Kotlin/JS
-
-### New Gradle DSL
-The `kotlin.js` Gradle plugin comes with an adjusted Gradle DSL, which provides a number of new configuration options and is more closely aligned to the DSL used by Kotlin's `multiplatform` plugin. Some of the most impactful changes include:
-
-- Explicit toggles for the creation of executable files via `binaries.executable()`. Read more about the executing Kotlin/JS and its environment [here](js-project-setup.html#choosing-execution-environment).
-- Configuration of webpack's CSS and style loaders from within the Gradle configuration via `cssSupport`. Read more about using them [here](js-project-setup.html#configuring-css).
-- Improved management for npm dependencies, with mandatory version numbers or [semver](https://docs.npmjs.com/misc/semver#versions) version ranges, as well as support for _development_, _peer_, and _optional_ npm dependencies using `devNpm`, `optionalNpm` and `peerNpm`. Read more about dependency management for npm packages directly from Gradle [here](js-project-setup.html#npm-dependencies).
-- Stronger integrations for [Dukat](https://github.com/Kotlin/dukat), the generator for Kotlin external declarations. External declarations can now be generated at build time, or can be manually generated via a Gradle task. Read more about how to use the integration [here](js-modules.html#automatic-generation-of-external-declarations-with-dukat).
-
-### JS IR compiler backend
-The [IR compiler backend for Kotlin/JS](js-ir-compiler.html), which is currently has [Alpha](evolution/components-stability.html) stability, provides some new functionality specific to the Kotlin/JS target which focused around the generated code size through dead code elimination, and improved interoperation with JavaScript and TypeScript, among others.
-
-To enable the Kotlin/JS compiler backend, set the key `kotlin.js.compiler=ir` in your `gradle.properties`, or pass the `IR` compiler type to the `js` function of your Gradle build script:
-
-
-<!--suppress ALL -->
-<div class="sample" markdown="1" mode="groovy" theme="idea">
-
-```groovy
-kotlin {
-    js(IR) { // or: LEGACY, BOTH
-        // . . .
-    }
-    binaries.executable()
-}
-```
-
-</div>
-
-For more detailed information about how to configure the Kotlin/JS IR compiler backend, check out the [documentation](js-ir-compiler.html).
-
-With the new [`@JsExport`](js-to-kotlin-interop.html#jsexport-annotation) annotation and the ability to **[generate TypeScript definitions](js-ir-compiler.html#preview-generation-of-typescript-declaration-files-dts) from Kotlin code**, the Kotlin/JS IR compiler backend improves JavaScript & TypeScript interoperability. This also makes it easier to integrate Kotlin/JS code with existing tooling, to create **hybrid applications** and leverage code-sharing functionality in multiplatform projects.
-
-Learn more about the available features in the Kotlin/JS IR compiler backend in the [documentation](js-ir-compiler.html).
-=======
 ## Kotlin Multiplatform
 
 [Kotlin Multiplatform](multiplatform.html) reduces time spent writing and maintaining the same code for [different platforms](mpp-supported-platforms.html) 
@@ -1522,4 +1484,41 @@
 If, for some reason, you need artifacts that depend on the unshaded `kotlin-compiler`, use the artifact versions with the 
 `-unshaded` suffix, such as `kotlin-scripting-jsr223-unshaded`. Note that this renaming affects only the scripting artifacts
 that are supposed to be used directly; names of other artifacts remain unchanged.
->>>>>>> 6039c965
+
+
+
+## Kotlin/JS
+
+### New Gradle DSL
+The `kotlin.js` Gradle plugin comes with an adjusted Gradle DSL, which provides a number of new configuration options and is more closely aligned to the DSL used by Kotlin's `multiplatform` plugin. Some of the most impactful changes include:
+
+- Explicit toggles for the creation of executable files via `binaries.executable()`. Read more about the executing Kotlin/JS and its environment [here](js-project-setup.html#choosing-execution-environment).
+- Configuration of webpack's CSS and style loaders from within the Gradle configuration via `cssSupport`. Read more about using them [here](js-project-setup.html#configuring-css).
+- Improved management for npm dependencies, with mandatory version numbers or [semver](https://docs.npmjs.com/misc/semver#versions) version ranges, as well as support for _development_, _peer_, and _optional_ npm dependencies using `devNpm`, `optionalNpm` and `peerNpm`. Read more about dependency management for npm packages directly from Gradle [here](js-project-setup.html#npm-dependencies).
+- Stronger integrations for [Dukat](https://github.com/Kotlin/dukat), the generator for Kotlin external declarations. External declarations can now be generated at build time, or can be manually generated via a Gradle task. Read more about how to use the integration [here](js-modules.html#automatic-generation-of-external-declarations-with-dukat).
+
+### JS IR compiler backend
+The [IR compiler backend for Kotlin/JS](js-ir-compiler.html), which is currently has [Alpha](evolution/components-stability.html) stability, provides some new functionality specific to the Kotlin/JS target which focused around the generated code size through dead code elimination, and improved interoperation with JavaScript and TypeScript, among others.
+
+To enable the Kotlin/JS compiler backend, set the key `kotlin.js.compiler=ir` in your `gradle.properties`, or pass the `IR` compiler type to the `js` function of your Gradle build script:
+
+
+<!--suppress ALL -->
+<div class="sample" markdown="1" mode="groovy" theme="idea">
+
+```groovy
+kotlin {
+    js(IR) { // or: LEGACY, BOTH
+        // . . .
+    }
+    binaries.executable()
+}
+```
+
+</div>
+
+For more detailed information about how to configure the Kotlin/JS IR compiler backend, check out the [documentation](js-ir-compiler.html).
+
+With the new [`@JsExport`](js-to-kotlin-interop.html#jsexport-annotation) annotation and the ability to **[generate TypeScript definitions](js-ir-compiler.html#preview-generation-of-typescript-declaration-files-dts) from Kotlin code**, the Kotlin/JS IR compiler backend improves JavaScript & TypeScript interoperability. This also makes it easier to integrate Kotlin/JS code with existing tooling, to create **hybrid applications** and leverage code-sharing functionality in multiplatform projects.
+
+Learn more about the available features in the Kotlin/JS IR compiler backend in the [documentation](js-ir-compiler.html).